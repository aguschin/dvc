--- conflicted
+++ resolved
@@ -231,13 +231,10 @@
         self.locked = locked
 
     @property
-<<<<<<< HEAD
-=======
     def relpath(self):
         return os.path.relpath(self.path)
 
     @property
->>>>>>> 018302e2
     def dvc_path(self):
         return os.path.relpath(self.path, self.project.root_dir)
 
@@ -260,16 +257,7 @@
 
     def remove_outs(self):
         for out in self.outs:
-<<<<<<< HEAD
-            if os.path.exists(out.path):
-                self.project.logger.debug("Removing '{}'".format(out.path))
-                os.chmod(out.path, stat.S_IWUSR)
-                os.unlink(out.path)
-                if os.path.exists(out.cache):
-                    os.chmod(out.cache, stat.S_IREAD)
-=======
             out.remove()
->>>>>>> 018302e2
 
     def remove(self):
         self.remove_outs()
