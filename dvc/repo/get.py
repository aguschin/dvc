import logging
import os
from typing import TYPE_CHECKING, Union

from dvc.dvcfile import PROJECT_FILE
from dvc.exceptions import DvcException, InvalidArgumentError
from dvc.utils import resolve_output
from dvc.utils.fs import remove

if TYPE_CHECKING:
    from dvc.fs.dvc import DVCFileSystem


logger = logging.getLogger(__name__)


class GetDVCFileError(DvcException):
    def __init__(self):
        super().__init__(
            "the given path is a DVC file, you must specify a data file or a directory"
        )


<<<<<<< HEAD
def resolve_artifact_path(path):
    parts = path.split(":")
    if len(parts) == 1:
        dvcyaml = None
    elif len(parts) == 2:
        dvcyaml, path = parts
    else:
        raise InvalidArgumentError("more than one ':' found")  # todo replace error
    if dvcyaml is not None and dvcyaml[-len(PROJECT_FILE) :] != PROJECT_FILE:
        dvcyaml = os.path.join(dvcyaml, PROJECT_FILE)
    return dvcyaml, path


def get(url, path, out=None, rev=None, jobs=None):
=======
def get(url, path, out=None, rev=None, jobs=None, force=False):
>>>>>>> 2a04263f
    import shortuuid

    from dvc.dvcfile import is_valid_filename
    from dvc.external_repo import external_repo
    from dvc.fs.callbacks import Callback

<<<<<<< HEAD
    dvcyaml, path = resolve_artifact_path(path)
    out = resolve_output(path, out)
=======
    out = resolve_output(path, out, force=force)
>>>>>>> 2a04263f

    if is_valid_filename(out):
        raise GetDVCFileError()

    # Creating a directory right beside the output to make sure that they
    # are on the same filesystem, so we could take the advantage of
    # reflink and/or hardlink. Not using tempfile.TemporaryDirectory
    # because it will create a symlink to tmpfs, which defeats the purpose
    # and won't work with reflink/hardlink.
    dpath = os.path.dirname(os.path.abspath(out))
    tmp_dir = os.path.join(dpath, "." + str(shortuuid.uuid()))

    # Try any links possible to avoid data duplication.
    #
    # Not using symlink, because we need to remove cache after we
    # are done, and to make that work we would have to copy data
    # over anyway before removing the cache, so we might just copy
    # it right away.
    #
    # Also, we can't use theoretical "move" link type here, because
    # the same cache file might be used a few times in a directory.
    cache_types = ["reflink", "hardlink", "copy"]
    try:
        with external_repo(
            url=url,
            rev=rev,
            subrepos=True,
            uninitialized=True,
            cache_dir=tmp_dir,
            cache_types=cache_types,
        ) as repo:
            from dvc.fs.data import DataFileSystem

            if dvcyaml:
                name, path = path, None
                artifacts = repo.artifacts.read()
                if dvcyaml not in artifacts:
                    raise InvalidArgumentError(
                        f"'{dvcyaml}' doesn't exist"
                        " or doesn't have an artifacts section"
                    )
                if name not in artifacts[dvcyaml]:
                    raise InvalidArgumentError(
                        f"Artifact '{name}' doesn't exist in '{dvcyaml}'"
                    )
                path = repo.artifacts.read()[dvcyaml][name].path
                if path is None:
                    raise InvalidArgumentError(
                        "`path` is None for '{name}' in '{dvcyaml}'"
                    )
            fs: Union[DataFileSystem, "DVCFileSystem"]
            if os.path.isabs(path):
                fs = DataFileSystem(index=repo.index.data["local"])
                fs_path = fs.from_os_path(path)
            else:
                fs = repo.dvcfs
                fs_path = fs.from_os_path(path)

            with Callback.as_tqdm_callback(
                desc=f"Downloading {fs.path.name(path)}",
                unit="files",
            ) as cb:
                fs.get(
                    fs_path,
                    os.path.abspath(out),
                    batch_size=jobs,
                    callback=cb,
                )
    finally:
        remove(tmp_dir)<|MERGE_RESOLUTION|>--- conflicted
+++ resolved
@@ -21,7 +21,6 @@
         )
 
 
-<<<<<<< HEAD
 def resolve_artifact_path(path):
     parts = path.split(":")
     if len(parts) == 1:
@@ -35,22 +34,15 @@
     return dvcyaml, path
 
 
-def get(url, path, out=None, rev=None, jobs=None):
-=======
 def get(url, path, out=None, rev=None, jobs=None, force=False):
->>>>>>> 2a04263f
     import shortuuid
 
     from dvc.dvcfile import is_valid_filename
     from dvc.external_repo import external_repo
     from dvc.fs.callbacks import Callback
 
-<<<<<<< HEAD
     dvcyaml, path = resolve_artifact_path(path)
-    out = resolve_output(path, out)
-=======
     out = resolve_output(path, out, force=force)
->>>>>>> 2a04263f
 
     if is_valid_filename(out):
         raise GetDVCFileError()
